--- conflicted
+++ resolved
@@ -32,12 +32,7 @@
 packages = find:
 install_requires =
     fsspec
-<<<<<<< HEAD
-    typing-extensions>=3.7;python_version<'3.8'
 python_requires = >=3.9
-=======
-python_requires = >=3.8
->>>>>>> 1dad7614
 include_package_data = True
 package_dir =
     =src
