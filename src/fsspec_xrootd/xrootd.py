<<<<<<< HEAD
# Implementations of AbstractFileSystem and AbstractBufferedFile

=======
>>>>>>> 525a2859
from __future__ import annotations

import io
import warnings
from typing import Any

from fsspec.spec import AbstractBufferedFile, AbstractFileSystem  # type: ignore[import]
from XRootD import client  # type: ignore[import]
from XRootD.client.flags import (  # type: ignore[import]
    DirListFlags,
    OpenFlags,
    StatInfoFlags,
)


class XRootDFileSystem(AbstractFileSystem):  # type: ignore[misc]

<<<<<<< HEAD
    # unpack storage_options as necessary
=======
    protocol = "root"
    root_marker = "/"

>>>>>>> 525a2859
    def __init__(self, *args: list[Any], **storage_options: str) -> None:
        self._path = storage_options["path"]
        self._myclient = client.FileSystem(
            storage_options["protocol"] + "://" + storage_options["hostid"]
        )
        self.storage_options = storage_options
        self._intrans = False

    @staticmethod
    def _get_kwargs_from_urls(u: str) -> dict[Any, Any]:

        url = client.URL(u)

        return {
            "hostid": url.hostid,
            "protocol": url.protocol,
            "username": url.username,
            "password": url.password,
            "hostname": url.hostname,
            "port": url.port,
            "path": url.path,
            "path_with_params": url.path_with_params,
        }

<<<<<<< HEAD
    # Implement a new _strip_protocol?
=======
    @classmethod
    def _strip_protocol(cls, path: str) -> Any:
        url = client.URL(path)

        return url.path
>>>>>>> 525a2859

    def ls(self, path: str, detail: bool = True, **kwargs: Any) -> list[Any]:

        stats, deets = self._myclient.dirlist(path, DirListFlags.STAT)

        listing = []

        if detail:
            for item in deets:
                t = ""
                if item.statinfo.flags and StatInfoFlags.IS_DIR:
                    t = "directory"
                elif item.statinfo.flags and StatInfoFlags.OTHER:
                    t = "other"
                else:
                    t = "file"

                listing.append(
                    {
                        "name": path + "/" + item.name,
                        "size": item.statinfo.size,
                        "type": t,
                    }
                )
        else:
            for item in deets:
                listing.append(item.name)

        return listing

    def _open(
        self,
        path: str,
        mode: str = "rb",
        block_size: int | str | None = None,
        autocommit: bool = True,
        cache_options: dict[Any, Any] | None = None,
        **kwargs: Any,
    ) -> XRootDFile:

        return XRootDFile(
            self,
            path,
            mode,
            block_size,
            autocommit,
            cache_options=cache_options,
            **kwargs,
        )

    def open(
        self,
        path: str,
        mode: str = "rb",
        block_size: int | int | None = None,
        cache_options: dict[Any, Any] | None = None,
        compression: str | None = None,
        **kwargs: Any,
<<<<<<< HEAD
    ) -> Any:  # returns text wrapper or XRootDFile
=======
    ) -> Any:
        """Returns text wrapper or XRootDFile."""
>>>>>>> 525a2859

        path = self._strip_protocol(path)
        if "b" not in mode:
            mode = mode.replace("t", "") + "b"

            text_kwargs = {
                k: kwargs.pop(k)
                for k in ["encoding", "errors", "newline"]
                if k in kwargs
            }
            return io.TextIOWrapper(
                self.open(
                    path,
                    mode,
                    block_size=block_size,
                    cache_options=cache_options,
                    compression=compression,
                    **kwargs,
                ),
                **text_kwargs,
            )
        else:
            ac = kwargs.pop("autocommit", not self._intrans)
            f = self._open(
                path,
                mode=mode,
                block_size=block_size,
                autocommit=ac,
                cache_options=cache_options,
                **kwargs,
            )
            if compression is not None:
                from fsspec.compression import compr  # type: ignore[import]
                from fsspec.core import get_compression  # type: ignore[import]

                compression = get_compression(path, compression)
                compress = compr[compression]
                f = compress(f, mode=mode[0])

            if not ac and "r" not in mode:
                self.transaction.files.append(f)
            return f


class XRootDFile(AbstractBufferedFile):  # type: ignore[misc]
    def __init__(
        self,
        fs: XRootDFileSystem,
        path: str,
        mode: str = "rb",
        block_size: int | str | None = "default",
        autocommit: bool = True,
        cache_type: str = "readahead",
        cache_options: dict[Any, Any] | None = None,
        size: int | None = None,
        **kwargs: dict[Any, Any],
    ) -> None:
        from fsspec.core import caches

        # by this point, mode will have a "b" in it
        if "x" in mode:
            self.mode = OpenFlags.NEW
        elif "a" in mode:
            self.mode = OpenFlags.APPEND
        elif "+" in mode:
            self.mode = OpenFlags.UPDATE
        elif "w" in mode:
            self.mode = OpenFlags.DELETE
        elif "r" in mode:
            self.mode = OpenFlags.READ
        else:
            raise NotImplementedError
<<<<<<< HEAD

=======
>>>>>>> 525a2859
        self._myFile = client.File()
        status, _n = self._myFile.open(
            fs.storage_options["protocol"]
            + "://"
            + fs.storage_options["hostid"]
            + "/"
            + path,
            self.mode,
        )
<<<<<<< HEAD
        #print("init")
=======

>>>>>>> 525a2859
        if not status.ok:
            raise OSError(f"File did not open properly: {status.message}")

        self.path = path
        self.fs = fs
        self.mode = mode
        self.blocksize = (
            self.DEFAULT_BLOCK_SIZE if block_size in ["default", None] else block_size
        )
        self.loc = 0
        self.autocommit = autocommit
        self.end = None
        self.start = None
        self.closed = False

        if cache_options is None:
            cache_options = {}

        if "trim" in kwargs:
            warnings.warn(
                "Passing 'trim' to control the cache behavior has been"
                " deprecated. "
                "Specify it within the 'cache_options' argument instead.",
                FutureWarning,
            )
            cache_options["trim"] = kwargs.pop("trim")

        self.kwargs = kwargs

        if mode not in {"ab", "rb", "wb"}:
            raise NotImplementedError("File mode not supported")
        if mode == "rb":
            if size is not None:
                self.size = size
            else:
                self.size = self.details["size"]
            self.cache = caches[cache_type](
                self.blocksize, self._fetch_range, self.size, **cache_options
            )
        else:
            self.buffer = io.BytesIO()
            self.offset = None
            self.forced = False
            self.location = None

    def _fetch_range(self, start: int, end: int) -> Any:
        status, data = self._myFile.read(start, end - start)
        if not status.ok:
            raise OSError(f"File did not read properly: {status.message}")
        return data

<<<<<<< HEAD
    def flush(self, force=False):
        #print("flush")
        """
        Write buffered data to backend store.
        Writes the current buffer, if it is larger than the block-size, or if
        the file is being closed.
        Parameters
        ----------
        force: bool
            When closing, write the last block even if it is smaller than
            blocks are allowed to be. Disallows further writing to this file.
        """

        if self.closed:
            raise ValueError("Flush on closed file")
        if force and self.forced:
            raise ValueError("Force flush cannot be called more than once")
        if force:
            self.forced = True

        if self.mode not in {"wb", "ab"}:  # throw error?
            # no-op to flush on read-mode
            return

        if not force and self.buffer.tell() < self.blocksize:  # throw error?
            # Defer write on small block
            return

        if self.offset is None:
            # Initialize a multipart upload
            self.offset = 0

        if self._upload_chunk(final=force) is not False:
            self.offset += self.buffer.seek(0, 2)
            self.buffer = io.BytesIO()

    def _upload_chunk(self, final=False):
        status, _n = self._myFile.write(self.buffer.getvalue(), self.offset, self.buffer.tell())
        if final:
            self.closed
            self.close()
        return status.ok

=======
>>>>>>> 525a2859
    def close(self) -> None:
        if getattr(self, "_unclosable", False):
            return
        if self.closed:
            return
        if self.mode == "rb":
            self.cache = None
        else:
            if not self.forced:
                self.flush(force=True)

            if self.fs is not None:
                self.fs.invalidate_cache(self.path)
                self.fs.invalidate_cache(self.fs._parent(self.path))
        status, _n = self._myFile.close()
        if not status.ok:
            raise OSError(f"File did not close properly: {status.message}")
        self.closed = True<|MERGE_RESOLUTION|>--- conflicted
+++ resolved
@@ -1,8 +1,3 @@
-<<<<<<< HEAD
-# Implementations of AbstractFileSystem and AbstractBufferedFile
-
-=======
->>>>>>> 525a2859
 from __future__ import annotations
 
 import io
@@ -20,13 +15,9 @@
 
 class XRootDFileSystem(AbstractFileSystem):  # type: ignore[misc]
 
-<<<<<<< HEAD
-    # unpack storage_options as necessary
-=======
     protocol = "root"
     root_marker = "/"
 
->>>>>>> 525a2859
     def __init__(self, *args: list[Any], **storage_options: str) -> None:
         self._path = storage_options["path"]
         self._myclient = client.FileSystem(
@@ -51,15 +42,11 @@
             "path_with_params": url.path_with_params,
         }
 
-<<<<<<< HEAD
-    # Implement a new _strip_protocol?
-=======
     @classmethod
     def _strip_protocol(cls, path: str) -> Any:
         url = client.URL(path)
 
         return url.path
->>>>>>> 525a2859
 
     def ls(self, path: str, detail: bool = True, **kwargs: Any) -> list[Any]:
 
@@ -118,12 +105,8 @@
         cache_options: dict[Any, Any] | None = None,
         compression: str | None = None,
         **kwargs: Any,
-<<<<<<< HEAD
-    ) -> Any:  # returns text wrapper or XRootDFile
-=======
     ) -> Any:
         """Returns text wrapper or XRootDFile."""
->>>>>>> 525a2859
 
         path = self._strip_protocol(path)
         if "b" not in mode:
@@ -196,10 +179,6 @@
             self.mode = OpenFlags.READ
         else:
             raise NotImplementedError
-<<<<<<< HEAD
-
-=======
->>>>>>> 525a2859
         self._myFile = client.File()
         status, _n = self._myFile.open(
             fs.storage_options["protocol"]
@@ -209,11 +188,7 @@
             + path,
             self.mode,
         )
-<<<<<<< HEAD
-        #print("init")
-=======
-
->>>>>>> 525a2859
+
         if not status.ok:
             raise OSError(f"File did not open properly: {status.message}")
 
@@ -265,7 +240,6 @@
             raise OSError(f"File did not read properly: {status.message}")
         return data
 
-<<<<<<< HEAD
     def flush(self, force=False):
         #print("flush")
         """
@@ -309,8 +283,6 @@
             self.close()
         return status.ok
 
-=======
->>>>>>> 525a2859
     def close(self) -> None:
         if getattr(self, "_unclosable", False):
             return
