--- conflicted
+++ resolved
@@ -6,7 +6,6 @@
 import warnings
 from typing import Any
 
-<<<<<<< HEAD
 from fsspec.spec import AbstractBufferedFile, AbstractFileSystem  # type: ignore[import]
 from XRootD import client  # type: ignore[import]
 from XRootD.client.flags import (  # type: ignore[import]
@@ -14,12 +13,6 @@
     OpenFlags,
     StatInfoFlags,
 )
-=======
-from fsspec.spec import AbstractBufferedFile, AbstractFileSystem
-from XRootD import client
-from XRootD.client.flags import DirListFlags, MkDirFlags, OpenFlags, StatInfoFlags
->>>>>>> 089a553c
-
 
 class XRootDFileSystem(AbstractFileSystem):  # type: ignore[misc]
 
