--- conflicted
+++ resolved
@@ -825,14 +825,6 @@
                 len(self.fs.valid_sources) == 0
             ):
                 hosts.append(clean_address)
-<<<<<<< HEAD
-=======
-                logging.debug(f"Added host {clean_address} to _hosts")
-            else:
-                logging.debug(
-                    f"Host {clean_address} not in valid_sources {self.fs.valid_sources}"
-                )
->>>>>>> e93d19a7
         if len(hosts) == 0:
             err_msg = f"XRootD error: No hosts for file {logical_filename} found using XRootD server {self.fs.storage_options['hostid']}"
             if len(self.fs.valid_sources) > 0:
