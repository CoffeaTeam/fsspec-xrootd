name: CI

on:
  workflow_dispatch:
  pull_request:
  push:
    branches:
      - master
      - main
      - develop
  release:
    types:
      - published
  schedule:
    - cron: "1 0 */7 * *"

jobs:
  pre-commit:
    name: Format
    runs-on: ubuntu-latest
    steps:
      - uses: actions/checkout@v3
        with:
          fetch-depth: 0
      - uses: actions/setup-python@v3
      - uses: pre-commit/action@v3.0.0
        with:
          extra_args: --hook-stage manual --all-files
      - name: Run PyLint
        continue-on-error: true
        run: |
          echo "::add-matcher::$GITHUB_WORKSPACE/.github/matchers/pylint.json"
          pipx run nox -s pylint

  checks:
    name: Check Python ${{ matrix.python-version }} on ${{ matrix.runs-on }}
    runs-on: ${{ matrix.runs-on }}
    needs: [pre-commit]
    strategy:
      fail-fast: false
      matrix:
<<<<<<< HEAD
        python-version: ["3.7", "3.8", "3.9", "3.10"]
        runs-on: [ubuntu-latest, macos-latest]
=======
        python-version: ["3.8", "3.9", "3.10", "3.11"]
        runs-on: [ubuntu-latest]
>>>>>>> bd054ed2

    steps:
      - uses: actions/checkout@v3
        with:
          fetch-depth: 0
      - name: Set up Conda
        uses: conda-incubator/setup-miniconda@v2.2.0
        with:
          python-version: ${{ matrix.python-version }}
          miniforge-variant: Mambaforge
          channels: conda-forge,defaults
          channel-priority: true
          activate-environment: fsspec
      - name: Install build environment
        shell: bash -l {0}
        run: |
          mamba install -c conda-forge "xrootd>=5.4.3"
      - name: Install package
        shell: bash -l {0}
        run: python -m pip install .[test]
      - name: Test package
        shell: bash -l {0}
        run: python -m pytest -ra

  dist:
    name: Distribution build
    runs-on: ubuntu-latest
    needs: [pre-commit]

    steps:
      - uses: actions/checkout@v3
        with:
          fetch-depth: 0

      - name: Build sdist and wheel
        run: pipx run build

      - uses: actions/upload-artifact@v3
        with:
          path: dist

      - name: Check products
        run: pipx run twine check dist/*

      - uses: pypa/gh-action-pypi-publish@v1.8.10
        if: github.event_name == 'release' && github.event.action == 'published'
        with:
          user: __token__
          # Remember to generate this and set it in "GitHub Secrets"
          password: ${{ secrets.pypi_password }}<|MERGE_RESOLUTION|>--- conflicted
+++ resolved
@@ -39,13 +39,8 @@
     strategy:
       fail-fast: false
       matrix:
-<<<<<<< HEAD
-        python-version: ["3.7", "3.8", "3.9", "3.10"]
+        python-version: ["3.8", "3.9", "3.10", "3.11"]
         runs-on: [ubuntu-latest, macos-latest]
-=======
-        python-version: ["3.8", "3.9", "3.10", "3.11"]
-        runs-on: [ubuntu-latest]
->>>>>>> bd054ed2
 
     steps:
       - uses: actions/checkout@v3
